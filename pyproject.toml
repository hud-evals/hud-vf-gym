[project]
name = "hud-vf-gym"
version = "0.1.0"
description = "HUD environments for Reinforcement Learning through Verifiers"
readme = "README.md"
requires-python = ">=3.11,<3.13"
dependencies = [
    "verifiers @ git+https://github.com/jdchawla29/verifiers",
    "hud-python"
]

[build-system]
requires = ["hatchling"]
build-backend = "hatchling.build"

[dependency-groups]
dev = [
    "pre-commit>=4.2.0",
    "ruff>=0.12.5",
]

[tool.hatch.build]
include = ["hud_vf_gym/"]

[tool.hatch.metadata]
allow-direct-references = true

[tool.ruff]
target-version = "py311"
line-length = 120

[tool.ruff.lint]
select = [
    "E",  # pycodestyle errors
    "W",  # pycodestyle warnings
    "F",  # pyflakes
    "I",  # isort
    "B",  # flake8-bugbear
    "C4", # flake8-comprehensions
    "UP", # pyupgrade
]
ignore = [
    "E501", # line too long (handled by formatter)
    "B008", # do not perform function calls in argument defaults
    "C901", # too complex
]

[tool.ruff.format]
quote-style = "double"
indent-style = "space"
skip-magic-trailing-comma = false
line-ending = "auto"

<<<<<<< HEAD
[tool.uv.sources]
verifiers = { git = "https://github.com/jdchawla29/verifiers" }
=======
>>>>>>> a86ace35
<|MERGE_RESOLUTION|>--- conflicted
+++ resolved
@@ -51,8 +51,3 @@
 skip-magic-trailing-comma = false
 line-ending = "auto"
 
-<<<<<<< HEAD
-[tool.uv.sources]
-verifiers = { git = "https://github.com/jdchawla29/verifiers" }
-=======
->>>>>>> a86ace35
